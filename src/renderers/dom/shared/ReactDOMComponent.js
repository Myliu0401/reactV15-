/**
 * Copyright 2013-present, Facebook, Inc.
 * All rights reserved.
 *
 * This source code is licensed under the BSD-style license found in the
 * LICENSE file in the root directory of this source tree. An additional grant
 * of patent rights can be found in the PATENTS file in the same directory.
 *
 * @providesModule ReactDOMComponent
 */

/* global hasOwnProperty:true */

'use strict';

var AutoFocusUtils = require('AutoFocusUtils');
var CSSPropertyOperations = require('CSSPropertyOperations');
var DOMLazyTree = require('DOMLazyTree');
var DOMNamespaces = require('DOMNamespaces');
var DOMProperty = require('DOMProperty');
var DOMPropertyOperations = require('DOMPropertyOperations');
var EventConstants = require('EventConstants');
var EventPluginHub = require('EventPluginHub');
var EventPluginRegistry = require('EventPluginRegistry');
var ReactBrowserEventEmitter = require('ReactBrowserEventEmitter');
var ReactComponentBrowserEnvironment = require('ReactComponentBrowserEnvironment');
var ReactDOMButton = require('ReactDOMButton');
var ReactDOMComponentFlags = require('ReactDOMComponentFlags');
var ReactDOMComponentTree = require('ReactDOMComponentTree');
var ReactDOMInput = require('ReactDOMInput');
var ReactDOMOption = require('ReactDOMOption');
var ReactDOMSelect = require('ReactDOMSelect');
var ReactDOMTextarea = require('ReactDOMTextarea');
var ReactMultiChild = require('ReactMultiChild');
var ReactPerf = require('ReactPerf');

var escapeTextContentForBrowser = require('escapeTextContentForBrowser');
var invariant = require('invariant');
var isEventSupported = require('isEventSupported');
var keyOf = require('keyOf');
var shallowEqual = require('shallowEqual');
var validateDOMNesting = require('validateDOMNesting');
var warning = require('warning');

var Flags = ReactDOMComponentFlags;
var deleteListener = EventPluginHub.deleteListener;
var getNode = ReactDOMComponentTree.getNodeFromInstance;
var listenTo = ReactBrowserEventEmitter.listenTo;
var registrationNameModules = EventPluginRegistry.registrationNameModules;

// 为了快速匹配子类型，测试是否可以作为内容处理。
var CONTENT_TYPES = {'string': true, 'number': true};

var STYLE = keyOf({style: null});
var HTML = keyOf({__html: null});
var RESERVED_PROPS = {
  children: null,
  dangerouslySetInnerHTML: null,
  suppressContentEditableWarning: null,
};

// Node type for document fragments (Node.DOCUMENT_FRAGMENT_NODE).
var DOC_FRAGMENT_TYPE = 11;


function getDeclarationErrorAddendum(internalInstance) {
  if (internalInstance) {
    var owner = internalInstance._currentElement._owner || null;
    if (owner) {
      var name = owner.getName();
      if (name) {
        return ' This DOM node was rendered by `' + name + '`.';
      }
    }
  }
  return '';
}

function friendlyStringify(obj) {
  if (typeof obj === 'object') {
    if (Array.isArray(obj)) {
      return '[' + obj.map(friendlyStringify).join(', ') + ']';
    } else {
      var pairs = [];
      for (var key in obj) {
        if (Object.prototype.hasOwnProperty.call(obj, key)) {
          var keyEscaped = /^[a-z$_][\w$_]*$/i.test(key) ?
            key :
            JSON.stringify(key);
          pairs.push(keyEscaped + ': ' + friendlyStringify(obj[key]));
        }
      }
      return '{' + pairs.join(', ') + '}';
    }
  } else if (typeof obj === 'string') {
    return JSON.stringify(obj);
  } else if (typeof obj === 'function') {
    return '[function object]';
  }
  // Differs from JSON.stringify in that undefined because undefined and that
  // inf and nan don't become null
  return String(obj);
}

var styleMutationWarning = {};

function checkAndWarnForMutatedStyle(style1, style2, component) {
  if (style1 == null || style2 == null) {
    return;
  }
  if (shallowEqual(style1, style2)) {
    return;
  }

  var componentName = component._tag;
  var owner = component._currentElement._owner;
  var ownerName;
  if (owner) {
    ownerName = owner.getName();
  }

  var hash = ownerName + '|' + componentName;

  if (styleMutationWarning.hasOwnProperty(hash)) {
    return;
  }

  styleMutationWarning[hash] = true;

  warning(
    false,
    '`%s` was passed a style object that has previously been mutated. ' +
    'Mutating `style` is deprecated. Consider cloning it beforehand. Check ' +
    'the `render` %s. Previous style: %s. Mutated style: %s.',
    componentName,
    owner ? 'of `' + ownerName + '`' : 'using <' + componentName + '>',
    friendlyStringify(style1),
    friendlyStringify(style2)
  );
}

/**
 * 判断指定的属性是否有效
 * @param {object} component  组件初始化的实例
 * @param {?object} props   属性
 */
function assertValidProps(component, props) {
  if (!props) {
    return;  // 没有属性则直接结束
  }
  // Note the use of `==` which checks for null or undefined. 注意`=`的使用，它检查是否为空或未定义
  // 判断是否是voidElementTags对象里的其中一个标签类型
  if (voidElementTags[component._tag]) {
    invariant(
      props.children == null && props.dangerouslySetInnerHTML == null,
      '%s is a void element tag and must not have `children` or ' +
      'use `props.dangerouslySetInnerHTML`.%s',
      component._tag,
      component._currentElement._owner ?
        ' Check the render method of ' +
        component._currentElement._owner.getName() + '.' :
        ''
    );
  }

  // 判断是否有插入标签的html的属性
  if (props.dangerouslySetInnerHTML != null) {
    invariant(
      props.children == null,
      'Can only set one of `children` or `props.dangerouslySetInnerHTML`.'
    );
    invariant(
      typeof props.dangerouslySetInnerHTML === 'object' &&
      HTML in props.dangerouslySetInnerHTML,
      '`props.dangerouslySetInnerHTML` must be in the form `{__html: ...}`. ' +
      'Please visit https://fb.me/react-invariant-dangerously-set-inner-html ' +
      'for more information.'
    );
  }

  if (__DEV__) {
    warning(
      props.innerHTML == null,
      'Directly setting property `innerHTML` is not permitted. ' +
      'For more information, lookup documentation on `dangerouslySetInnerHTML`.'
    );
    warning(
      props.suppressContentEditableWarning ||
      !props.contentEditable ||
      props.children == null,
      'A component is `contentEditable` and contains `children` managed by ' +
      'React. It is now your responsibility to guarantee that none of ' +
      'those nodes are unexpectedly modified or duplicated. This is ' +
      'probably not intentional.'
    );
    warning(
      props.onFocusIn == null &&
      props.onFocusOut == null,
      'React uses onFocus and onBlur instead of onFocusIn and onFocusOut. ' +
      'All React events are normalized to bubble, so onFocusIn and onFocusOut ' +
      'are not needed/supported by React.'
    );
  }

  invariant(
    props.style == null || typeof props.style === 'object',
    'The `style` prop expects a mapping from style properties to values, ' +
    'not a string. For example, style={{marginRight: spacing + \'em\'}} when ' +
    'using JSX.%s',
     getDeclarationErrorAddendum(component)
  );
}


/**
 *  负责事件注册。
 * 
 * @param {*} inst                 组件初始化实例
 * @param {*} registrationName     React 事件，如：onClick、onChange
 * @param {*} listener             事件处理函数
 * @param {*} transaction          事务
 * @returns 
 */
function enqueuePutListener(inst, registrationName, listener, transaction) {

  if (__DEV__) {
    // IE8 has no API for event capturing and the `onScroll` event doesn't
    // bubble.
    warning(
      registrationName !== 'onScroll' || isEventSupported('scroll', true),
      'This browser doesn\'t support the `onScroll` event'
    );
  }

  var containerInfo = inst._nativeContainerInfo;   // 集装信息，主要存储容器和包装后的根组件的一些信息

  // 判断有没有容器节点，并且该容器节点的类型为 11(文档片段节点) 
  var isDocumentFragment = containerInfo._node && containerInfo._node.nodeType === DOC_FRAGMENT_TYPE;

  // 判断该容器类型是否是文档片段节点 如果是 则为该文档片段节点 如果不是则获取该文档节点  // doc 为找到的 document 节点
  var doc = isDocumentFragment ? containerInfo._node : containerInfo._ownerDocument;

  // 判断是否没有文档节点
  if (!doc) {
    // Server rendering.
    return; // 直接结束
  }

  // 参数为 事件名、文档节点, 进行事件注册
  listenTo(registrationName, doc);



  /* 
      该事务拥有以下属性
        transactionWrappers为ReactReconcileTransaction模块的TRANSACTION_WRAPPERS事务数组
        wrapperInitData为空数组
        _isInTransaction为false
        renderToStaticMarkup为false
        reactMountReady为 new CallbackQueue 得到的实例对象
        useCreateElement为执行getPooled时传递的参数
        以及原型上的Transaction模块的属性
  
        getReactMountReady函数会返回CallbackQueue实例
        实例中的属性
         _callbacks为null
         _contexts为null
         原型:{
          enqueue(){

          },
          ...
         }

         会将putListener回调函数和对象信息存到CallbackQueue模块的CallbackQueue实例中
  
  */

  // 向CallbackQueue模块中存储回调函数和信息对象
  transaction.getReactMountReady().enqueue(putListener, {
    inst: inst, // 组件初始化实例
    registrationName: registrationName, // 事件名 如： onClick
    listener: listener, // 事件处理函数
  });
}


function putListener() {
  var listenerToPut = this; // this为存储时对应的信息对象

  EventPluginHub.putListener(
    listenerToPut.inst, // 组件初始化实例
    listenerToPut.registrationName, // 事件名 如： onClick
    listenerToPut.listener // 事件处理函数
  );

};



function optionPostMount() {
  var inst = this;
  ReactDOMOption.postMountWrapper(inst);
}

// There are so many media events, it makes sense to just
// maintain a list rather than create a `trapBubbledEvent` for each
var mediaEvents = {
  topAbort: 'abort',
  topCanPlay: 'canplay',
  topCanPlayThrough: 'canplaythrough',
  topDurationChange: 'durationchange',
  topEmptied: 'emptied',
  topEncrypted: 'encrypted',
  topEnded: 'ended',
  topError: 'error',
  topLoadedData: 'loadeddata',
  topLoadedMetadata: 'loadedmetadata',
  topLoadStart: 'loadstart',
  topPause: 'pause',
  topPlay: 'play',
  topPlaying: 'playing',
  topProgress: 'progress',
  topRateChange: 'ratechange',
  topSeeked: 'seeked',
  topSeeking: 'seeking',
  topStalled: 'stalled',
  topSuspend: 'suspend',
  topTimeUpdate: 'timeupdate',
  topVolumeChange: 'volumechange',
  topWaiting: 'waiting',
};

function trapBubbledEventsLocal() {
  var inst = this;
  // If a component renders to null or if another component fatals and causes
  // the state of the tree to be corrupted, `node` here can be null.
  invariant(inst._rootNodeID, 'Must be mounted to trap events');
  var node = getNode(inst);
  invariant(
    node,
    'trapBubbledEvent(...): Requires node to be rendered.'
  );

  switch (inst._tag) {
    case 'iframe':
    case 'object':
      inst._wrapperState.listeners = [
        ReactBrowserEventEmitter.trapBubbledEvent(
          EventConstants.topLevelTypes.topLoad,
          'load',
          node
        ),
      ];
      break;
    case 'video':
    case 'audio':

      inst._wrapperState.listeners = [];
      // Create listener for each media event
      for (var event in mediaEvents) {
        if (mediaEvents.hasOwnProperty(event)) {
          inst._wrapperState.listeners.push(
            ReactBrowserEventEmitter.trapBubbledEvent(
              EventConstants.topLevelTypes[event],
              mediaEvents[event],
              node
            )
          );
        }
      }

      break;
    case 'img':
      inst._wrapperState.listeners = [
        ReactBrowserEventEmitter.trapBubbledEvent(
          EventConstants.topLevelTypes.topError,
          'error',
          node
        ),
        ReactBrowserEventEmitter.trapBubbledEvent(
          EventConstants.topLevelTypes.topLoad,
          'load',
          node
        ),
      ];
      break;
    case 'form':
      inst._wrapperState.listeners = [
        ReactBrowserEventEmitter.trapBubbledEvent(
          EventConstants.topLevelTypes.topReset,
          'reset',
          node
        ),
        ReactBrowserEventEmitter.trapBubbledEvent(
          EventConstants.topLevelTypes.topSubmit,
          'submit',
          node
        ),
      ];
      break;
    case 'input':
    case 'select':
    case 'textarea':
      inst._wrapperState.listeners = [
        ReactBrowserEventEmitter.trapBubbledEvent(
          EventConstants.topLevelTypes.topInvalid,
          'invalid',
          node
        ),
      ];
      break;
  }
}

function postUpdateSelectWrapper() {
  ReactDOMSelect.postUpdateWrapper(this);
}

// For HTML, certain tags should omit their close tag. We keep a whitelist for
// those special-case tags.

var omittedCloseTags = {
  'area': true,
  'base': true,
  'br': true,
  'col': true,
  'embed': true,
  'hr': true,
  'img': true,
  'input': true,
  'keygen': true,
  'link': true,
  'meta': true,
  'param': true,
  'source': true,
  'track': true,
  'wbr': true,
  // NOTE: menuitem's close tag should be omitted, but that causes problems.
};

var newlineEatingTags = {
  'listing': true,
  'pre': true,
  'textarea': true,
};

// For HTML, certain tags cannot have children. This has the same purpose as
// `omittedCloseTags` except that `menuitem` should still have its closing tag.

var voidElementTags = Object.assign({
  'menuitem': true,
}, omittedCloseTags);

// We accept any tag to be rendered but since this gets injected into arbitrary
// HTML, we want to make sure that it's a safe tag.
// http://www.w3.org/TR/REC-xml/#NT-Name

var VALID_TAG_REGEX = /^[a-zA-Z][a-zA-Z:_\.\-\d]*$/; // Simplified subset
var validatedTagCache = {};
var hasOwnProperty = {}.hasOwnProperty;

function validateDangerousTag(tag) {
  if (!hasOwnProperty.call(validatedTagCache, tag)) {
    invariant(VALID_TAG_REGEX.test(tag), 'Invalid tag: %s', tag);
    validatedTagCache[tag] = true;
  }
}

/**
 * 
 * @param {*} tagName  标签名
 * @param {*} props    属性
 * @returns 
 */
function isCustomComponent(tagName, props) {
  return tagName.indexOf('-') >= 0 || props.is != null; 
}

var globalIdCounter = 1;

/**
 * Creates a new React class that is idempotent and capable of containing other
 * React components. It accepts event listeners and DOM properties that are
 * valid according to `DOMProperty`.
 *
 *  - Event listeners: `onClick`, `onMouseDown`, etc.
 *  - DOM properties: `className`, `name`, `title`, etc.
 *
 * The `style` property functions differently from the DOM API. It accepts an
 * object mapping of style properties to values.
 *
 * @constructor ReactDOMComponent
 * @extends ReactMultiChild
 */
function ReactDOMComponent(element) {
  var tag = element.type; // 标签名字
  validateDangerousTag(tag); // 验证标签是否正确
  this._currentElement = element; // babel转义后的标签
  this._tag = tag.toLowerCase(); // 将标签名字转为小写

  // 下面进行属性的初始默认值
  this._namespaceURI = null;
  this._renderedChildren = null;   // 该属性会存储一个对象，对象中存储子节点初始化实例
  this._previousStyle = null;
  this._previousStyleCopy = null;
  this._nativeNode = null;  // 该属性为存储节点dom
  this._nativeParent = null;
  this._rootNodeID = null;
  this._domID = null;
  this._nativeContainerInfo = null;
  this._wrapperState = null;
  this._topLevelWrapper = null;
  this._flags = 0;
  if (__DEV__) {
    this._ancestorInfo = null;
  }
}

ReactDOMComponent.displayName = 'ReactDOMComponent';  // 设置dom类型组件的名字

ReactDOMComponent.Mixin = {

  /**
   * 渲染标签组件
   * @param {*} transaction             事务
   * @param {*} nativeParent            首次时为null，如果不是首次则为父节点组件初始化实例
   * @param {*} nativeContainerInfo     首次为集装信息，为一个对象，集装信息，主要存储容器和包装后的根组件的一些信息
   * @param {*} context                 上下文
   * @returns 
   */
  mountComponent: function(
    transaction,
    nativeParent,
    nativeContainerInfo,
    context
  ) {
    // this为组件初始化实例

    this._rootNodeID = globalIdCounter++;
    this._domID = nativeContainerInfo._idCounter++;
    this._nativeParent = nativeParent;
    this._nativeContainerInfo = nativeContainerInfo; // 集装信息，为一个对象，存储一些基础信息

    var props = this._currentElement.props;  // props属性

    // 根据标签进行对应处理
    switch (this._tag) {
      case 'iframe':
      case 'object':
      case 'img':
      case 'form':
      case 'video':
      case 'audio':
        this._wrapperState = {
          listeners: null,
        };
        transaction.getReactMountReady().enqueue(trapBubbledEventsLocal, this);
        break;
      case 'button':
        //getNativeProps为DisabledInputUtils模块的的getNativeProps函数，判断处理后返回props属性
        /* 
              如果有禁用的属性disabled，则返回原来的props
              否则返回除鼠标事件以外的属性对象
        */
        props = ReactDOMButton.getNativeProps(this, props, nativeParent); // 对props变量进行重新赋值
        break;
      case 'input':
        ReactDOMInput.mountWrapper(this, props, nativeParent);
        props = ReactDOMInput.getNativeProps(this, props);
        transaction.getReactMountReady().enqueue(trapBubbledEventsLocal, this);
        break;
      case 'option':
        ReactDOMOption.mountWrapper(this, props, nativeParent);
        props = ReactDOMOption.getNativeProps(this, props);
        break;
      case 'select':
        ReactDOMSelect.mountWrapper(this, props, nativeParent);
        props = ReactDOMSelect.getNativeProps(this, props);
        transaction.getReactMountReady().enqueue(trapBubbledEventsLocal, this);
        break;
      case 'textarea':
        ReactDOMTextarea.mountWrapper(this, props, nativeParent);
        props = ReactDOMTextarea.getNativeProps(this, props);
        transaction.getReactMountReady().enqueue(trapBubbledEventsLocal, this);
        break;
    }

    assertValidProps(this, props); // 判断指定的属性是否有效

    // 我们在其父容器的命名空间中创建标记，HTML除外
    // 标签没有名称空间
    var namespaceURI;
    var parentTag;

    // 判断nativeParent是否有值
    if (nativeParent != null) {
      namespaceURI = nativeParent._namespaceURI;
      parentTag = nativeParent._tag;
    } else if (nativeContainerInfo._tag) { // 是否有标签
      namespaceURI = nativeContainerInfo._namespaceURI;  // 装载渲染组件的dom容器的文档url
      parentTag = nativeContainerInfo._tag;              // 装载渲染组件的dom容器的标签名称
    }

    /* 
        判断是否需要修正w3c文档地址
        判断dom容器w3c的url是否为null 或者 w3c是svg类型的 
        并且 容器为foreignobject标签
    */
    if (namespaceURI == null || namespaceURI === DOMNamespaces.svg && parentTag === 'foreignobject') {
      namespaceURI = DOMNamespaces.html;  // 修正w3c文档地址
    }
    
    // 判断是否是xhtml地址
    if (namespaceURI === DOMNamespaces.html) {
      // 判断容器类型，进行修正文档地址
      if (this._tag === 'svg') {
        namespaceURI = DOMNamespaces.svg;
      } else if (this._tag === 'math') {
        namespaceURI = DOMNamespaces.mathml;
      }
    }
    this._namespaceURI = namespaceURI;  // 存储容器的3wc地址到初始化实例中

    if (__DEV__) {
      var parentInfo;
      if (nativeParent != null) {
        parentInfo = nativeParent._ancestorInfo;
      } else if (nativeContainerInfo._tag) {
        parentInfo = nativeContainerInfo._ancestorInfo;
      }
      if (parentInfo) {
        // parentInfo should always be present except for the top-level
        // component when server rendering
        validateDOMNesting(this._tag, this, parentInfo);
      }
      this._ancestorInfo =
        validateDOMNesting.updatedAncestorInfo(parentInfo, this._tag, this);
    }

    var mountImage;  

    /* 
      ReactMount模块  useCreateElement为执行getPooled时传递的参数
    */
    if (transaction.useCreateElement) {
      var ownerDocument = nativeContainerInfo._ownerDocument; // 获取文档节点
      var el;
      if (namespaceURI === DOMNamespaces.html) {

        // 判断标签是否是script标签
        if (this._tag === 'script') {
         // 通过.innerHTML创建脚本，使其“parser-inserted”标志为设置为true，则不执行

          var div = ownerDocument.createElement('div'); // 创建div标签
          var type = this._currentElement.type;  // 为标签名称 如 div、span
          div.innerHTML = `<${type}></${type}>`; // 将div的子节点设为script标签
          el = div.removeChild(div.firstChild);  // 删除后返回子节点
        } else {
          el = ownerDocument.createElement(this._currentElement.type); // 创建其他标签
        }
      } else {
        el = ownerDocument.createElementNS(
          namespaceURI,
          this._currentElement.type
        );  // 创建标签
      }

      // 第一个参数为组件初始化实例，第二个为标签
      ReactDOMComponentTree.precacheNode(this, el); // 处理组件初始化实例和标签，将标签存到组件初始化实例中，并将组件初始化实例存到标签的随机属性中


      this._flags |= Flags.hasCachedChildNodes;  // 相加后的结果赋值给this._flags

      
      // 判断是否没有值，没有值表示为根节点
      if (!this._nativeParent) {
        DOMPropertyOperations.setAttributeForRoot(el);  // 给该节点添加一个属性，为data-reactroot，表示根标签
      }



      // 参数为 null  属性  事务
      this._updateDOMProperties(null, props, transaction);  
      // 对属性进行处理，其中对包含在节点上设置属性、样式、以及向文档节点注册事件



      // 参数为创建好的节点
      var lazyTree = DOMLazyTree(el); // 会返回一个对象，对象中有node、children、html、text这些属性
      /* 
             该函数得到一个对象
             {
                node: node, 
                children: [],
                html: null,
                text: null,
             };
      
      */




      // 参数为 事务、属性、上下文、lazyTree对象
      this._createInitialChildren(transaction, props, context, lazyTree); // 会递归渲染子节点

      mountImage = lazyTree;  // 这个时候lazyTree对象已经被填充好了
    } else {
      var tagOpen = this._createOpenTagMarkupAndPutListeners(transaction, props);
      var tagContent = this._createContentMarkup(transaction, props, context);
      if (!tagContent && omittedCloseTags[this._tag]) {
        mountImage = tagOpen + '/>';
      } else {
        mountImage =
          tagOpen + '>' + tagContent + '</' + this._currentElement.type + '>';
      }
    }

    
    switch (this._tag) {
      case 'button':
      case 'input':
      case 'select':
      case 'textarea':
        if (props.autoFocus) {
          transaction.getReactMountReady().enqueue(
            AutoFocusUtils.focusDOMComponent,
            this
          );
        }
        break;
      case 'option':
        transaction.getReactMountReady().enqueue(
          optionPostMount,
          this
        );
    }

    return mountImage;
  },

  /**
   * Creates markup for the open tag and all attributes.
   *
   * This method has side effects because events get registered.
   *
   * Iterating over object properties is faster than iterating over arrays.
   * @see http://jsperf.com/obj-vs-arr-iteration
   *
   * @private
   * @param {ReactReconcileTransaction|ReactServerRenderingTransaction} transaction
   * @param {object} props
   * @return {string} Markup of opening tag.
   */
  _createOpenTagMarkupAndPutListeners: function(transaction, props) {
    var ret = '<' + this._currentElement.type;

    for (var propKey in props) {
      if (!props.hasOwnProperty(propKey)) {
        continue;
      }
      var propValue = props[propKey];
      if (propValue == null) {
        continue;
      }
      if (registrationNameModules.hasOwnProperty(propKey)) { 
        if (propValue) {
          enqueuePutListener(this, propKey, propValue, transaction);
        }
      } else {
        if (propKey === STYLE) {
          if (propValue) {
            if (__DEV__) {
              // See `_updateDOMProperties`. style block
              this._previousStyle = propValue;
            }
            propValue = this._previousStyleCopy = Object.assign({}, props.style);
          }
          propValue = CSSPropertyOperations.createMarkupForStyles(propValue, this);
        }
        var markup = null;
        if (this._tag != null && isCustomComponent(this._tag, props)) {
          if (!RESERVED_PROPS.hasOwnProperty(propKey)) {
            markup = DOMPropertyOperations.createMarkupForCustomAttribute(propKey, propValue);
          }
        } else {
          markup = DOMPropertyOperations.createMarkupForProperty(propKey, propValue);
        }
        if (markup) {
          ret += ' ' + markup;
        }
      }
    }

    // For static pages, no need to put React ID and checksum. Saves lots of
    // bytes.
    if (transaction.renderToStaticMarkup) {
      return ret;
    }

    if (!this._nativeParent) {
      ret += ' ' + DOMPropertyOperations.createMarkupForRoot();
    }
    ret += ' ' + DOMPropertyOperations.createMarkupForID(this._domID);
    return ret;
  },

  /**
   * Creates markup for the content between the tags.
   *
   * @private
   * @param {ReactReconcileTransaction|ReactServerRenderingTransaction} transaction
   * @param {object} props
   * @param {object} context
   * @return {string} Content markup.
   */
  _createContentMarkup: function(transaction, props, context) {
    var ret = '';

    // Intentional use of != to avoid catching zero/false.
    var innerHTML = props.dangerouslySetInnerHTML;
    if (innerHTML != null) {
      if (innerHTML.__html != null) {
        ret = innerHTML.__html;
      }
    } else {
      var contentToUse =
        CONTENT_TYPES[typeof props.children] ? props.children : null;  // 判断子节点是否是数字类型或字符串类型

      var childrenToUse = contentToUse != null ? null : props.children; // 判断子节点是否是数组类型

      if (contentToUse != null) {
        // 验证文本是否允许作为此节点的子节点
        ret = escapeTextContentForBrowser(contentToUse);
      } else if (childrenToUse != null) {  // 处理数组类型的子节点
        var mountImages = this.mountChildren(
          childrenToUse,
          transaction,
          context
        );
        ret = mountImages.join('');
      }
    }
    if (newlineEatingTags[this._tag] && ret.charAt(0) === '\n') {
      // text/html ignores the first character in these tags if it's a newline
      // Prefer to break application/xml over text/html (for now) by adding
      // a newline specifically to get eaten by the parser. (Alternately for
      // textareas, replacing "^\n" with "\r\n" doesn't get eaten, and the first
      // \r is normalized out by HTMLTextAreaElement#value.)
      // See: <http://www.w3.org/TR/html-polyglot/#newlines-in-textarea-and-pre>
      // See: <http://www.w3.org/TR/html5/syntax.html#element-restrictions>
      // See: <http://www.w3.org/TR/html5/syntax.html#newlines>
      // See: Parsing of "textarea" "listing" and "pre" elements
      //  from <http://www.w3.org/TR/html5/syntax.html#parsing-main-inbody>
      return '\n' + ret;
    } else {
      return ret;
    }
  },



  // 参数为 事务、属性、上下文、lazyTree对象
  _createInitialChildren: function(transaction, props, context, lazyTree) {
 
    var innerHTML = props.dangerouslySetInnerHTML; // 属性中是否拥有dangerouslySetInnerHTML属性

    if (innerHTML != null) {
      // 判断dangerouslySetInnerHTML对象中__html属性是否有值
      if (innerHTML.__html != null) {
        // 参数为 lazyTree对象、__html内容
        DOMLazyTree.queueHTML(lazyTree, innerHTML.__html); // 为lazyTree对象中标签的innHTML注入内容
      }

    } else { 

      // 判断子节点是否是字符串或数字
      var contentToUse = CONTENT_TYPES[typeof props.children] ? props.children : null; 

      // 判断子节点是否是字符串或数字，如果不是则为dom组件、自定义组件、数组等
      var childrenToUse = contentToUse != null ? null : props.children; 


      if (contentToUse != null) {
        // 进来这里，那么子节点就是字符串或数字

        // 验证文本是否符合作为该标签的子节点。参数为 lazyTree对象、文本
        DOMLazyTree.queueText(lazyTree, contentToUse); 

      } else if (childrenToUse != null) {  // 判断子节点是否有值
        // 子节点不是文本的情况下
        

        // 会处理后还回一个数组
        var mountImages = this.mountChildren(
          childrenToUse, // 子节点
          transaction,   // 事务
          context        // 上下文
        );

        
        // 循环该数组
        for (var i = 0; i < mountImages.length; i++) {
          // 会将第二个参数对象中的节点，插入到第一个参数对象的节点中
          DOMLazyTree.queueChild(lazyTree, mountImages[i]);
        }
      }

    }
  },

  /**
   * 接收下一个元素并更新组件。
   *
   * @internal
   * @param {ReactElement} nextElement     新节点（babel转义后）
   * @param {ReactReconcileTransaction|ReactServerRenderingTransaction} transaction  事务
   * @param {object} context  上次文
   */
  receiveComponent: function(nextElement, transaction, context) {

    var prevElement = this._currentElement; // 获取旧的babel转义

    this._currentElement = nextElement; // 将新的babel转义，赋值到组件初始化实例中

    this.updateComponent(transaction, prevElement, nextElement, context);  // 对该组件的属性、子节点等进行更新
  },



  /**
   * 在已分配本机DOM组件并附加到DOM。协调根DOM节点，然后递归。
   * 
   * @param {ReactReconcileTransaction} transaction   事务
   * @param {ReactElement} prevElement   旧节点（babel转义后）
   * @param {ReactElement} nextElement   新节点（babel转义后）
   * @internal
   * @overridable
   */
  updateComponent: function(transaction, prevElement, nextElement, context) {
    var lastProps = prevElement.props; // 旧的属性
    var nextProps = this._currentElement.props; // 新的属性

    switch (this._tag) {
      case 'button':
        lastProps = ReactDOMButton.getNativeProps(this, lastProps);
        nextProps = ReactDOMButton.getNativeProps(this, nextProps);
        break;
      case 'input':
        ReactDOMInput.updateWrapper(this);
        lastProps = ReactDOMInput.getNativeProps(this, lastProps);
        nextProps = ReactDOMInput.getNativeProps(this, nextProps);
        break;
      case 'option':
        lastProps = ReactDOMOption.getNativeProps(this, lastProps);
        nextProps = ReactDOMOption.getNativeProps(this, nextProps);
        break;
      case 'select':
        lastProps = ReactDOMSelect.getNativeProps(this, lastProps);
        nextProps = ReactDOMSelect.getNativeProps(this, nextProps);
        break;
      case 'textarea':
        ReactDOMTextarea.updateWrapper(this);
        lastProps = ReactDOMTextarea.getNativeProps(this, lastProps);
        nextProps = ReactDOMTextarea.getNativeProps(this, nextProps);
        break;
    };

    
    /* 
        判断制定的属性是否有效
        参数为 dom组件实例、新属性
    */
    assertValidProps(this, nextProps);
 
    /* 
       对 新旧属性 进行对比后进行处理
    */
    this._updateDOMProperties(lastProps, nextProps, transaction);

    this._updateDOMChildren(lastProps, nextProps, transaction, context); //更新子节点


    if (this._tag === 'select') {
      // <select> value update needs to occur after <option> children
      // reconciliation
      transaction.getReactMountReady().enqueue(postUpdateSelectWrapper, this);
    }
  },

  /**
   * 通过检测特性值的差异来协调特性，以及根据需要更新DOM。这个函数可能是最简单的性能优化的关键路径。
   *
   * @private
   * @param {object} lastProps   上一次属性
   * @param {object} nextProps   下一次属性
   * @param {?DOMElement} node   事务
   */
  _updateDOMProperties: function(lastProps, nextProps, transaction) {
    var propKey;  // 遍历时，属性当前项的名字
    var styleName;  // style遍历时, 属性的当前项的名字
    var styleUpdates; // 存储style属性对象中的属性，并且属性赋值为空字符串

    // 遍历旧属性
    for (propKey in lastProps) {

      // 新props中是否拥有该旧props的属性 或者 该属性是在旧props的原型上 或者 该属性为null
      if (nextProps.hasOwnProperty(propKey) || !lastProps.hasOwnProperty(propKey) || lastProps[propKey] == null) {
        continue;  // 越过本次循环
      }

      // 判断该属性是否为 style
      if (propKey === STYLE) {
        // 旧样式style的副本
        var lastStyle = this._previousStyleCopy; // 初始化实例中的属性，最开始该属性为null

        // 遍历该 style属性
        for (styleName in lastStyle) { 

          // 判断该 style属性中是否拥有该属性
          if (lastStyle.hasOwnProperty(styleName)) {
            styleUpdates = styleUpdates || {}; // 如果该styleUpdates没有值，就赋值为空对象
            styleUpdates[styleName] = '';      // 将该styleUpdates属性中设置值，并且为空字符串
          }
        }

        // 再重新赋值为null
        this._previousStyleCopy = null;

      } else if (registrationNameModules.hasOwnProperty(propKey)) { // 判断是否是事件名
        if (lastProps[propKey]) { // 判断该事件中有没有值
        
          deleteListener(this, propKey);  // 从事件存储库中删除该事件
        }
        
      } else if (DOMProperty.properties[propKey] || DOMProperty.isCustomAttribute(propKey)) {  // 判断是否是特殊的属性 如 type color data-xxx 等等

          // 第一个参数为dom节点，第二个为属性名
          DOMPropertyOperations.deleteValueForProperty(getNode(this), propKey);  // 该函数中会从dom中删除该属性
      }
    };

    // 遍历新属性
    for (propKey in nextProps) {

      var nextProp = nextProps[propKey]; // 属性值

      /* 
         该属性名是否是 style
         如果是则 将lastProp设置为组件初始化实例中的_previousStyleCopy属性，也就是将旧样式的副本赋值给lastProp变量
         如果不是 则判断参数lastProps是不是不等于null，如果是，则lastProp属性为 lastProps中的值，否则为undefined，赋值给lastProp变量
         
         该判断的目的就是为了获取旧属性的style值
      */
      var lastProp = propKey === STYLE ? this._previousStyleCopy : lastProps != null ? lastProps[propKey] : undefined;

      /* 
         新属性中该属性是在原型上 或者 新的属性值等于旧的属性值 或者 新属性值为null 并且 旧属性值为null 则跳过本次循环
      */
      if (!nextProps.hasOwnProperty(propKey) || nextProp === lastProp || nextProp == null && lastProp == null) {
        continue;
      }

      // 判断该属性是否是 style
      if (propKey === STYLE) {

        // 判断是否有值
        if (nextProp) {
          if (__DEV__) {
            checkAndWarnForMutatedStyle(
              this._previousStyleCopy,
              this._previousStyle,
              this
            );
            this._previousStyle = nextProp;
          }

          // 将style的值混入到新对象中，并赋值给初始化实例的_previousStyleCopy属性，并重新赋值给当前的nextProp属性
          // 相当于克隆一份副本给_previousStyleCopy
          nextProp = this._previousStyleCopy = Object.assign({}, nextProp); 
        } else {
          this._previousStyleCopy = null;  // style没有值，就将初始化实例中的_previousStyleCopy设置null
        }

        // 判断有没有旧的style属性
        if (lastProp) {
          // 取消设置`lastProp`上的样式，但不取消设置`nextProp`的样式。
          // 遍历旧属性的style值
          for (styleName in lastProp) {
            
            // 判断旧style中有该属性 并且 没有新style或者新属性style中没有该旧属性style中的值
            if (lastProp.hasOwnProperty(styleName) && (!nextProp || !nextProp.hasOwnProperty(styleName))) {
              styleUpdates = styleUpdates || {}; // 该属性如果没有值就赋值为空对象
              styleUpdates[styleName] = '';  // 将旧的style属性设置到该属性中，并置为空
            }
          }

          // 更新自`lastProp`以来更改的样式。
          // 遍历新的style属性值
          for (styleName in nextProp) {
            // 判断新style属性中有该属性 并且 旧style属性中该值不等于新值
            if (nextProp.hasOwnProperty(styleName) && lastProp[styleName] !== nextProp[styleName]) {
              styleUpdates = styleUpdates || {};  // 该属性如果没有值就赋值为空对象
              styleUpdates[styleName] = nextProp[styleName];// 新属性赋值进去
            }
          }
        } else {
          // 直接将新的style值赋值上去
          styleUpdates = nextProp;
        }
      } else if (registrationNameModules.hasOwnProperty(propKey)) { // 判断该属性是否是事件

        // 判断该属性有没有值
        if (nextProp) {
          /* 
              参数为 组件初始化实例、事件名、属性值、事务
              注册事件
          */
          enqueuePutListener(this, propKey, nextProp, transaction); 

        } else if (lastProp) {  // 判断旧属性中有没有该属性值

          deleteListener(this, propKey);  // 删除注册的事件处理函数

        }

      } else if (isCustomComponent(this._tag, nextProps)) {  // 判断是否是自定义标签 即标签名有没有 - 符号，或者 有is属性不等于null undefined
        
        /* 
            判断是否不是这几个特殊属性之一
            children、dangerouslySetInnerHTML、suppressContentEditableWarning
        
        */
        if (!RESERVED_PROPS.hasOwnProperty(propKey)) {
          DOMPropertyOperations.setValueForAttribute(
            getNode(this),
            propKey,
            nextProp
          );
        }
      } else if (DOMProperty.properties[propKey] || DOMProperty.isCustomAttribute(propKey)) {// 判断是否是特殊的属性 如 type color data-xxx 等等

        var node = getNode(this); // 获取该dom节点

        // 判断该属性有没有值
        if (nextProp != null) {
          DOMPropertyOperations.setValueForProperty(node, propKey, nextProp);  // 更新属性
        } else { 
          DOMPropertyOperations.deleteValueForProperty(node, propKey);  // 删除属性
        }
      }
    };

    // 判断有没有值
    if (styleUpdates) {

      // 将属性设置到dom节点上
      CSSPropertyOperations.setValueForStyles(
        getNode(this), // 当前dom节点
        styleUpdates,  // 样式对象
        this           // 组件
      );
    }
  },

  /**
   *  更新组件
   *
   * @param {object} lastProps    旧属性
   * @param {object} nextProps    新属性
   * @param {ReactReconcileTransaction} transaction   事务
   * @param {object} context  上下文
   */
  _updateDOMChildren: function(lastProps, nextProps, transaction, context) {

    // 判断旧属性中的children是否是 字符串或数字（也就是文本）
    var lastContent = CONTENT_TYPES[typeof lastProps.children] ? lastProps.children : null;

    // 判断新属性中的children是否是 字符串或数字（也就是文本）
    var nextContent = CONTENT_TYPES[typeof nextProps.children] ? nextProps.children : null;

    // 获取旧属性中html的值
    var lastHtml = lastProps.dangerouslySetInnerHTML && lastProps.dangerouslySetInnerHTML.__html;

    // 获取新属性中html的值
    var nextHtml = nextProps.dangerouslySetInnerHTML && nextProps.dangerouslySetInnerHTML.__html;

    // 存储 新旧属性的children属性的值
    var lastChildren = lastContent != null ? null : lastProps.children;
    var nextChildren = nextContent != null ? null : nextProps.children;

    // 存储 新旧属性的html值
    var lastHasContentOrHtml = lastContent != null || lastHtml != null;
    var nextHasContentOrHtml = nextContent != null || nextHtml != null;

    // 判断 新旧属性的children属性值是否不一致
    if (lastChildren != null && nextChildren == null) {
      this.updateChildren(null, transaction, context);
    } else if (lastHasContentOrHtml && !nextHasContentOrHtml) {
      this.updateTextContent('');
    };


    // 判断子节点是否都不为空
    if (nextContent != null) {
      if (lastContent !== nextContent) {
        this.updateTextContent('' + nextContent);
      }
    } else if (nextHtml != null) {
      if (lastHtml !== nextHtml) {
        this.updateMarkup('' + nextHtml);
      }
    } else if (nextChildren != null) {
      this.updateChildren(nextChildren, transaction, context);
    }
  },

  getNativeNode: function() {
    return getNode(this);
  },

 

  /**
<<<<<<< HEAD
   * 销毁此实例的所有事件注册。不从中删除DOM。这必须由家长完成。
   * @param {Boolean} safely 布尔值
   */
  unmountComponent: function(safely) {

    // 判断是那种标签
=======
   * 销毁此实例的所有事件注册。不从中删除DOM。这必须由父级完成。
   * @param {Boolean} safely 布尔
   */
  unmountComponent: function(safely) {

    // 判断该实例对应的标签是那种
>>>>>>> a34510a3
    switch (this._tag) {
      case 'iframe':
      case 'object':
      case 'img':
      case 'form':
      case 'video':
      case 'audio':
        var listeners = this._wrapperState.listeners;
        if (listeners) {
          for (var i = 0; i < listeners.length; i++) {
            listeners[i].remove();
          }
        }
        break;
      case 'html':
      case 'head':
      case 'body':
        /**
         * Components like <html> <head> and <body> can't be removed or added
         * easily in a cross-browser way, however it's valuable to be able to
         * take advantage of React's reconciliation for styling and <title>
         * management. So we just document it and throw in dangerous cases.
         */
        invariant(
          false,
          '<%s> tried to unmount. Because of cross-browser quirks it is ' +
          'impossible to unmount some top-level components (eg <html>, ' +
          '<head>, and <body>) reliably and efficiently. To fix this, have a ' +
          'single top-level component that never unmounts render these ' +
          'elements.',
          this._tag
        );
        break;
    }

<<<<<<< HEAD
    // 释放子组件
    this.unmountChildren(safely); 

    // 删除 组件初始化实例中存储的dom节点 和 dom节点中存储的组件初始化实例
    ReactDOMComponentTree.uncacheNode(this);

    // 释放 存储的事件
    EventPluginHub.deleteAllListeners(this);

    ReactComponentBrowserEnvironment.unmountIDFromEnvironment(this._rootNodeID);

=======
    this.unmountChildren(safely); // 卸载该节点下的子节点

    ReactDOMComponentTree.uncacheNode(this); // 卸载相互存储的东西（实例中存储的dom节点、dom节点中存储的初始化实例）

    EventPluginHub.deleteAllListeners(this); // 卸载注册的事件

    ReactComponentBrowserEnvironment.unmountIDFromEnvironment(this._rootNodeID); // 从环境卸载ID

    // 重置
>>>>>>> a34510a3
    this._rootNodeID = null;
    this._domID = null;
    this._wrapperState = null;
  },

  getPublicInstance: function() {
    return getNode(this);
  },

};

ReactPerf.measureMethods(ReactDOMComponent.Mixin, 'ReactDOMComponent', {
  mountComponent: 'mountComponent',
  receiveComponent: 'receiveComponent',
});


// 对ReactDOMComponent的原型进行扩展
Object.assign(
  ReactDOMComponent.prototype,
  ReactDOMComponent.Mixin,
  ReactMultiChild.Mixin
);

module.exports = ReactDOMComponent;<|MERGE_RESOLUTION|>--- conflicted
+++ resolved
@@ -1223,21 +1223,11 @@
  
 
   /**
-<<<<<<< HEAD
    * 销毁此实例的所有事件注册。不从中删除DOM。这必须由家长完成。
    * @param {Boolean} safely 布尔值
    */
   unmountComponent: function(safely) {
 
-    // 判断是那种标签
-=======
-   * 销毁此实例的所有事件注册。不从中删除DOM。这必须由父级完成。
-   * @param {Boolean} safely 布尔
-   */
-  unmountComponent: function(safely) {
-
-    // 判断该实例对应的标签是那种
->>>>>>> a34510a3
     switch (this._tag) {
       case 'iframe':
       case 'object':
@@ -1273,7 +1263,7 @@
         break;
     }
 
-<<<<<<< HEAD
+
     // 释放子组件
     this.unmountChildren(safely); 
 
@@ -1285,7 +1275,7 @@
 
     ReactComponentBrowserEnvironment.unmountIDFromEnvironment(this._rootNodeID);
 
-=======
+
     this.unmountChildren(safely); // 卸载该节点下的子节点
 
     ReactDOMComponentTree.uncacheNode(this); // 卸载相互存储的东西（实例中存储的dom节点、dom节点中存储的初始化实例）
@@ -1295,7 +1285,7 @@
     ReactComponentBrowserEnvironment.unmountIDFromEnvironment(this._rootNodeID); // 从环境卸载ID
 
     // 重置
->>>>>>> a34510a3
+
     this._rootNodeID = null;
     this._domID = null;
     this._wrapperState = null;
