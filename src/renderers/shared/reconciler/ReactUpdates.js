/**
 * Copyright 2013-present, Facebook, Inc.
 * All rights reserved.
 *
 * This source code is licensed under the BSD-style license found in the
 * LICENSE file in the root directory of this source tree. An additional grant
 * of patent rights can be found in the PATENTS file in the same directory.
 *
 * @providesModule ReactUpdates
 */

'use strict';

var CallbackQueue = require('CallbackQueue');
var PooledClass = require('PooledClass');
var ReactFeatureFlags = require('ReactFeatureFlags');
var ReactPerf = require('ReactPerf');
var ReactReconciler = require('ReactReconciler');
var Transaction = require('Transaction');

var invariant = require('invariant');

var dirtyComponents = []; // 存储要更新的类组件初始化的实例

var asapCallbackQueue = CallbackQueue.getPooled();
var asapEnqueued = false;

var batchingStrategy = null;  // 该属性最终会是这个 ReactDefaultBatchingStrategy对象

function ensureInjected() {  
  invariant(
    ReactUpdates.ReactReconcileTransaction && batchingStrategy,
    'ReactUpdates: must inject a reconcile transaction class and batching ' +
    'strategy'
  );
}

var NESTED_UPDATES = {
  initialize: function() {
    this.dirtyComponentsLength = dirtyComponents.length;  // 将数组长度赋值到事务对象的属性中
  },

  close: function() {

    // 判断是否不相等
    if (this.dirtyComponentsLength !== dirtyComponents.length) {
      
      dirtyComponents.splice(0, this.dirtyComponentsLength);
      flushBatchedUpdates();

    } else {
<<<<<<< HEAD

      dirtyComponents.length = 0;  // 将存储类组件实例的数组置为空

=======
      dirtyComponents.length = 0;  // 将数组置为空
>>>>>>> 45d0b20c
    }
  },
};

var UPDATE_QUEUEING = {
  initialize: function() {
    this.callbackQueue.reset();  // 重置
  },
  close: function() {
    this.callbackQueue.notifyAll();
  },
};

var TRANSACTION_WRAPPERS = [NESTED_UPDATES, UPDATE_QUEUEING];

// 更新事务
function ReactUpdatesFlushTransaction() {
  this.reinitializeTransaction(); // 该函数会重置队列数组
  /* 
      该函数中会调用getTransactionWrappers函数并且将返回值赋给 this.transactionWrappers
      执行reinitializeTransaction函数后， this实例将拥有以下属性
        transactionWrappers: TRANSACTION_WRAPPERS数组
        wrapperInitData: []
        _isInTransaction: false
  
  */



  this.dirtyComponentsLength = null;

  this.callbackQueue = CallbackQueue.getPooled();
  /* 
      callbackQueue为一个对象该对象中拥有以下属性
        _callbacks: null
        _contexts: null
  */

  this.reconcileTransaction = ReactUpdates.ReactReconcileTransaction.getPooled(true);
};




Object.assign(
  ReactUpdatesFlushTransaction.prototype,
  Transaction.Mixin,
  {
    getTransactionWrappers: function() {
      return TRANSACTION_WRAPPERS;
    },

    destructor: function() {
      this.dirtyComponentsLength = null;
      CallbackQueue.release(this.callbackQueue);
      this.callbackQueue = null;
      ReactUpdates.ReactReconcileTransaction.release(this.reconcileTransaction);
      this.reconcileTransaction = null;
    },

    perform: function(method, scope, a) {
      return Transaction.Mixin.perform.call(
        this,
        this.reconcileTransaction.perform,
        this.reconcileTransaction,
        method,
        scope,
        a
      );
    },
  }
);
    
// 向该ReactUpdatesFlushTransaction函数注入静态属性
PooledClass.addPoolingTo(ReactUpdatesFlushTransaction);
/* 
     注入后该函数将增加以下静态成员
      instancePool为空数组
      getPooled为PooledClass模块中的oneArgumentPooler函数
      poolSize为10
      release为PooledClass模块中的standardReleaser函数


*/


/**
 * 
 * @param {*} callback 回调函数
 * @param {*} a      //首次执行时 组件初始化实例
 * @param {*} b      //首次执行时 要渲染到的容器
 * @param {*} c      //首次执行时 是否越过该标记插入
 * @param {*} d      //首次执行时 首次渲染时context为emptyObject
 * @param {*} e 
 */
function batchedUpdates(callback, a, b, c, d, e) {
  ensureInjected(); // 处理一些不知道干啥的东西

  batchingStrategy.batchedUpdates(callback, a, b, c, d, e);  // 进入控制是否批量更新
};



/**
 * 进行升序排序
 * @param {ReactComponent} c1 组件初始化实例
 * @param {ReactComponent} c2 组件初始化实例
 * @return {number} Return value usable by Array.prototype.sort().
 */
function mountOrderComparator(c1, c2) {
  // _mountOrder属性为当前数量值，越低表示越高和实例跟先被创建
  return c1._mountOrder - c2._mountOrder;  
}


/**
 * 
 * @param {*} transaction 事务
 */
function runBatchedUpdates(transaction) {
  var len = transaction.dirtyComponentsLength; // 获取数组的长度
  invariant(
    len === dirtyComponents.length,
    'Expected flush transaction\'s stored dirty-components length (%s) to ' +
    'match dirty-components array length (%s).',
    len,
    dirtyComponents.length
  );


  dirtyComponents.sort(mountOrderComparator); // 对数组进行排序操作
  // 排往序后，层级越高的实例将越靠前


  // 循环数组长度
  for (var i = 0; i < len; i++) {
    
    var component = dirtyComponents[i]; // 获取类组件初始化实例

   
    var callbacks = component._pendingCallbacks; // 取出存储回调函数的数组

    component._pendingCallbacks = null; // 将初始化实例中该属性该位null

    var markerName;
    
    // 该属性为false
    if (ReactFeatureFlags.logTopLevelRenders) {
      var namedComponent = component;
      
      if ( component._currentElement.props === component._renderedComponent._currentElement) {
        namedComponent = component._renderedComponent;
      }
      markerName = 'React update: ' + namedComponent.getName();
      console.time(markerName);
    }


    ReactReconciler.performUpdateIfNecessary(
      component,   // 组件初始化实例 
      transaction.reconcileTransaction  // 对象
    );

    if (markerName) {
      console.timeEnd(markerName);
    }

    if (callbacks) {
      for (var j = 0; j < callbacks.length; j++) {
        transaction.callbackQueue.enqueue(
          callbacks[j],
          component.getPublicInstance()
        );
      }
    }
  }
}



/**
 *  进行更新操作
 *  该函数的this被改成ReactUpdates对象
 *  该函数在处理事件的事务中的close中调用
 */
var flushBatchedUpdates = function() {

  
  /* 
       dirtyComponents数组存储类组件初始化实例
       循环判断队列数组中是否有值 或者 asapEnqueued属性为true

       dirtyComponents在setState函数中会存储该组件的初始化实例
  
       dirtyComponents数组会在执行setState函数中进行添加组件初始化实例

<<<<<<< HEAD
       第一次执行时，事务在处理close函数时，会将dirtyComponents数组置为空，所以该循环只会进一次
=======
       由于事务执行close函数时，会将dirtyComponents数组置为空，所以这个while循环只进一次
>>>>>>> 45d0b20c
  */
  while (dirtyComponents.length || asapEnqueued) {
    
    // 判断 数组中还有没有值
    if (dirtyComponents.length) {
      var transaction = ReactUpdatesFlushTransaction.getPooled(); // 创建一个新事务
       /* 
           该事务中的属性
             transactionWrappers为TRANSACTION_WRAPPERS数组（事务数组）
             wrapperInitData为空数组
             _isInTransaction为false
             dirtyComponentsLength:长度
             callbackQueue:对象
             reconcileTransaction: 对象实例
             原型...
       
       */

      transaction.perform(runBatchedUpdates, null, transaction); // 调用事务

      ReactUpdatesFlushTransaction.release(transaction);
    }

    if (asapEnqueued) {
      asapEnqueued = false;
      var queue = asapCallbackQueue;
      asapCallbackQueue = CallbackQueue.getPooled();
      queue.notifyAll();
      CallbackQueue.release(queue);
    }
  }
};


flushBatchedUpdates = ReactPerf.measure('ReactUpdates', 'flushBatchedUpdates', flushBatchedUpdates);



/**
 * 将组件标记为需要重新呈现，将可选回调添加到重发发生后将执行的函数列表。
 * @param {*} component 类组件初始化实例
 * @returns 
 */
function enqueueUpdate(component) {
  ensureInjected();


  // 判断是否不处于批量更新模式
  if (!batchingStrategy.isBatchingUpdates) {
    // 事务会执行该回调函数，并且将component参数传进来
    batchingStrategy.batchedUpdates(enqueueUpdate, component); 
    return;
  }

  // 如果处于批量更新中，则先将组件实例加到队列中
  dirtyComponents.push(component); // 类组件初始化实例加到数组中，至此 setState函数执行完毕
};

/**
 * Enqueue a callback to be run at the end of the current batching cycle. Throws
 * if no updates are currently being performed.
 */
function asap(callback, context) {
  invariant(
    batchingStrategy.isBatchingUpdates,
    'ReactUpdates.asap: Can\'t enqueue an asap callback in a context where' +
    'updates are not being batched.'
  );
  asapCallbackQueue.enqueue(callback, context);
  asapEnqueued = true;
} 

var ReactUpdatesInjection = {

  injectReconcileTransaction: function(ReconcileTransaction) {
    invariant(
      ReconcileTransaction,
      'ReactUpdates: must provide a reconcile transaction class'
    );

    
    ReactUpdates.ReactReconcileTransaction = ReconcileTransaction;  //ReconcileTransaction为ReactReconcileTransaction模块的ReactReconcileTransaction函数
  },

  injectBatchingStrategy: function(_batchingStrategy) {
    invariant(
      _batchingStrategy,
      'ReactUpdates: must provide a batching strategy'
    );
    invariant(
      typeof _batchingStrategy.batchedUpdates === 'function',
      'ReactUpdates: must provide a batchedUpdates() function'
    );
    invariant(
      typeof _batchingStrategy.isBatchingUpdates === 'boolean',
      'ReactUpdates: must provide an isBatchingUpdates boolean attribute'
    );


    batchingStrategy = _batchingStrategy;
  },
};

var ReactUpdates = {
  /**
   * React references `ReactReconcileTransaction` using this property in order
   * to allow dependency injection.
   *
   * @internal
   */
  ReactReconcileTransaction: null,

  batchedUpdates: batchedUpdates,
  enqueueUpdate: enqueueUpdate,
  flushBatchedUpdates: flushBatchedUpdates,
  injection: ReactUpdatesInjection,   
  asap: asap,
};

module.exports = ReactUpdates;<|MERGE_RESOLUTION|>--- conflicted
+++ resolved
@@ -49,13 +49,13 @@
       flushBatchedUpdates();
 
     } else {
-<<<<<<< HEAD
+
 
       dirtyComponents.length = 0;  // 将存储类组件实例的数组置为空
 
-=======
+
       dirtyComponents.length = 0;  // 将数组置为空
->>>>>>> 45d0b20c
+
     }
   },
 };
@@ -252,11 +252,9 @@
   
        dirtyComponents数组会在执行setState函数中进行添加组件初始化实例
 
-<<<<<<< HEAD
-       第一次执行时，事务在处理close函数时，会将dirtyComponents数组置为空，所以该循环只会进一次
-=======
+
        由于事务执行close函数时，会将dirtyComponents数组置为空，所以这个while循环只进一次
->>>>>>> 45d0b20c
+
   */
   while (dirtyComponents.length || asapEnqueued) {
     
