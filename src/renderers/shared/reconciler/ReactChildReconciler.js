--- conflicted
+++ resolved
@@ -90,16 +90,6 @@
 
 
   /**
-<<<<<<< HEAD
-   * 更新渲染子对象并返回一组新的子对象。
-   *
-   * @param {?object} prevChildren 以前初始化的子集。如 {[name]: 组件初始化的实例}
-   * @param {?object} nextChildren 子元素映射 如 {[name]: babel转义后的组件, [name]: 文本}
-   * @param {ReactReconcileTransaction} transaction  事务
-   * @param {object} context  上下文
-   * @return {?object} A new set of child instances.
-   * @internal
-=======
    * 更新渲染的子对象并返回一组新的子对象。
    * @param {*} prevChildren           以前初始化的子集。如 {[name]: 组件初始化的实例}
    * @param {*} nextChildren           子元素映射 如 {[name]: babel转义后的组件, [name]: 文本}
@@ -107,7 +97,6 @@
    * @param {*} transaction            事务
    * @param {*} context                上下文
    * @returns 
->>>>>>> 14bef73a
    */
   updateChildren: function(
     prevChildren,
@@ -157,7 +146,6 @@
         nextChildren[name] = prevChild; // 将以前子集对应的属性赋值到 对应的子元素映射属性
 
       } else {
-<<<<<<< HEAD
         // 进到这里来代表children数组中对比不相同，将是 创建或删除
 
         // 判断是否有旧实例
@@ -176,7 +164,6 @@
 
 
         // 对新组件进行初始化
-=======
         /* 
                 进到这里来只有两种情况：
                     1. 新旧节点对比不一致
@@ -198,7 +185,6 @@
 
 
         // 子级必须在装入之前实例化。
->>>>>>> 14bef73a
         var nextChildInstance = instantiateReactComponent(nextElement);
 
         nextChildren[name] = nextChildInstance;  // 存储初始化实例
