/**
 * Copyright 2013-present, Facebook, Inc.
 * All rights reserved.
 *
 * This source code is licensed under the BSD-style license found in the
 * LICENSE file in the root directory of this source tree. An additional grant
 * of patent rights can be found in the PATENTS file in the same directory.
 *
 * @providesModule ReactRef
 */

'use strict';

var ReactOwner = require('ReactOwner');

var ReactRef = {};

function attachRef(ref, component, owner) {
  if (typeof ref === 'function') {
    ref(component.getPublicInstance());
  } else {
    // Legacy ref
    ReactOwner.addComponentAsRefTo(component, ref, owner);
  }
}


/**
<<<<<<< HEAD
 * 
 * @param {*} ref   ref对象/函数
 * @param {*} component 
 * @param {*} owner 
 */
function detachRef(ref, component, owner) {

  // 判断是否为函数
=======
 * 释放ref资源
 * @param {Object/Function} ref   ref对象/ref函数
 * @param {*} component           组件初始化实例
 * @param {*} owner               null
 */
function detachRef(ref, component, owner) {

  // 判断ref是否为函数
>>>>>>> a34510a3
  if (typeof ref === 'function') {
    ref(null); // 执行该函数，参数为null
  } else {

    ReactOwner.removeComponentAsRefFrom(component, ref, owner); // 释放ref资源

  }
};



ReactRef.attachRefs = function(instance, element) {
  if (element === null || element === false) {
    return;
  }
  var ref = element.ref;
  if (ref != null) {
    attachRef(ref, instance, element._owner);
  }
};


/**
 * 
 * @param {*} prevElement 旧react元素
 * @param {*} nextElement 新react元素
 * @returns 
 */
ReactRef.shouldUpdateRefs = function(prevElement, nextElement) {


  var prevEmpty = prevElement === null || prevElement === false;
  var nextEmpty = nextElement === null || nextElement === false;

  return (
    prevEmpty || nextEmpty || nextElement._owner !== prevElement._owner || nextElement.ref !== prevElement.ref
  );
};



/**
<<<<<<< HEAD
 * 
 * @param {*} instance 组件初始化实例
 * @param {*} element  babel转义
=======
 * 释放ref资源
 * @param {*} instance    组件初始化实例
 * @param {*} element     babel转义
>>>>>>> a34510a3
 * @returns 
 */
ReactRef.detachRefs = function(instance, element) {

  // 判断是否为空和false
  if (element === null || element === false) {
    return;
  }

  var ref = element.ref; // 获取ref属性，该属性 对象/函数 存储着dom节点

  // 判断该属性是否有值
  if (ref != null) {

<<<<<<< HEAD
    // 参数为 ref对象/函数 、组件初始化实例、
=======
    /* 
       释放ref
       参数为 ref对象/ref函数、组件初始化实例、null
    */
>>>>>>> a34510a3
    detachRef(ref, instance, element._owner);
  }
};


module.exports = ReactRef;<|MERGE_RESOLUTION|>--- conflicted
+++ resolved
@@ -25,17 +25,7 @@
 }
 
 
-/**
-<<<<<<< HEAD
- * 
- * @param {*} ref   ref对象/函数
- * @param {*} component 
- * @param {*} owner 
- */
-function detachRef(ref, component, owner) {
-
-  // 判断是否为函数
-=======
+ /*
  * 释放ref资源
  * @param {Object/Function} ref   ref对象/ref函数
  * @param {*} component           组件初始化实例
@@ -44,7 +34,6 @@
 function detachRef(ref, component, owner) {
 
   // 判断ref是否为函数
->>>>>>> a34510a3
   if (typeof ref === 'function') {
     ref(null); // 执行该函数，参数为null
   } else {
@@ -87,15 +76,9 @@
 
 
 /**
-<<<<<<< HEAD
- * 
- * @param {*} instance 组件初始化实例
- * @param {*} element  babel转义
-=======
  * 释放ref资源
  * @param {*} instance    组件初始化实例
  * @param {*} element     babel转义
->>>>>>> a34510a3
  * @returns 
  */
 ReactRef.detachRefs = function(instance, element) {
@@ -110,14 +93,10 @@
   // 判断该属性是否有值
   if (ref != null) {
 
-<<<<<<< HEAD
-    // 参数为 ref对象/函数 、组件初始化实例、
-=======
     /* 
        释放ref
        参数为 ref对象/ref函数、组件初始化实例、null
     */
->>>>>>> a34510a3
     detachRef(ref, instance, element._owner);
   }
 };
